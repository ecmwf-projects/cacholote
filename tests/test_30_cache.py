import contextlib
import datetime
import json
import pathlib
import time
from typing import Any

import pytest

from cacholote import cache, config, database


def func(a: Any, *args: Any, b: Any = None, **kwargs: Any) -> Any:
    if b is None:
        return locals()
    else:

        class LocalClass:
            pass

        return LocalClass()


@cache.cacheable
def cached_now() -> datetime.datetime:
    return datetime.datetime.now()


@cache.cacheable
def cached_error() -> None:
    raise ValueError("test error")


def test_cacheable(tmp_path: pathlib.Path) -> None:
    con = config.get().engine.raw_connection()
    cur = con.cursor()

    cfunc = cache.cacheable(func)

    for counter in range(1, 3):
        before = datetime.datetime.now(tz=datetime.timezone.utc)
        res = cfunc("test")
        after = datetime.datetime.now(tz=datetime.timezone.utc)
        assert res == {"a": "test", "args": [], "b": None, "kwargs": {}}

        cur.execute(
            "SELECT id, key, expiration, result, counter FROM cache_entries", ()
        )
        assert cur.fetchall() == [
            (
                1,
                "a8260ac3cdc1404aa64a6fb71e853049",
                "9999-12-31 00:00:00.000000",
                '{"a": "test", "b": null, "args": [], "kwargs": {}}',
                counter,
            )
        ]

        cur.execute("SELECT timestamp FROM cache_entries", ())
        (timestamp,) = cur.fetchone() or []
        assert before < datetime.datetime.fromisoformat(timestamp + "+00:00") < after


@pytest.mark.parametrize("raise_all_encoding_errors", [True, False])
def test_encode_errors(tmp_path: pathlib.Path, raise_all_encoding_errors: bool) -> None:
    config.set(raise_all_encoding_errors=raise_all_encoding_errors)

    cfunc = cache.cacheable(func)

    class Dummy:
        pass

    inst = Dummy()

    if raise_all_encoding_errors:
        with pytest.raises(AttributeError):
            cfunc(inst)
    else:
        with pytest.warns(UserWarning, match="AttributeError"):
            res = cfunc(inst)
        assert res == {"a": inst, "args": (), "b": None, "kwargs": {}}

    if raise_all_encoding_errors:
        with pytest.raises(AttributeError):
            cfunc("test", b=1)
    else:
        with pytest.warns(UserWarning, match="AttributeError"):
            res = cfunc("test", b=1)
        assert res.__class__.__name__ == "LocalClass"

    # Check cache-db
    con = config.get().engine.raw_connection()
    cur = con.cursor()
    cur.execute("SELECT result, log FROM cache_entries", ())
    all = cur.fetchall()
    assert len(all) == 1
    result, log = all[0]
    assert result is None
    assert "AttributeError" in json.loads(log)["exception"]


def test_same_args_kwargs() -> None:
    ufunc = cache.cacheable(func)

    con = config.get().engine.raw_connection()
    cur = con.cursor()

    ufunc(1)
    cur.execute("SELECT id, key, counter FROM cache_entries", ())
    assert cur.fetchall() == [(1, "54f546036ae7dccdd0155893189154c0", 1)]

    ufunc(a=1)
    cur.execute("SELECT id, key, counter FROM cache_entries", ())
    assert cur.fetchall() == [(1, "54f546036ae7dccdd0155893189154c0", 2)]


@pytest.mark.parametrize("use_cache", [True, False])
def test_use_cache(use_cache: bool) -> None:
    config.set(use_cache=use_cache)

    if use_cache:
        assert cached_now() == cached_now()
    else:
        assert cached_now() < cached_now()


def test_expiration_and_return_cache_entry() -> None:
    config.set(return_cache_entry=True)
    first: database.CacheEntry = cached_now()  # type: ignore[assignment]
    assert first.id == 1
    assert first.key == "c3d9e414d0d32337c3672cb29b1b3cc9"
    assert first.expiration == datetime.datetime(9999, 12, 31)

    dt = datetime.timedelta(seconds=0.1)
    expiration = datetime.datetime.now(tz=datetime.timezone.utc) + dt
    with config.set(expiration=expiration):
        second: database.CacheEntry = cached_now()  # type: ignore[assignment]
        assert second.result != first.result
        assert second.id == 2
        assert second.key == "c3d9e414d0d32337c3672cb29b1b3cc9"
        assert (
            second.expiration is not None
            and second.expiration.isoformat() + "+00:00" == expiration.isoformat()
        )

    time.sleep(0.1)
    third: database.CacheEntry = cached_now()  # type: ignore[assignment]
    assert third.result == first.result
    assert third.id == 1
    assert third.key == "c3d9e414d0d32337c3672cb29b1b3cc9"
    assert third.expiration == datetime.datetime(9999, 12, 31)


def test_tag(tmp_path: pathlib.Path) -> None:
    con = config.get().engine.raw_connection()
    cur = con.cursor()

    cached_now()
    cur.execute("SELECT tag, counter FROM cache_entries", ())
    assert cur.fetchall() == [(None, 1)]

    with config.set(tag="1"):
        cached_now()
    cur.execute("SELECT tag, counter FROM cache_entries", ())
    assert cur.fetchall() == [("1", 2)]

    with config.set(tag="2"):
        # Overwrite
        cached_now()
    cur.execute("SELECT tag, counter FROM cache_entries", ())
    assert cur.fetchall() == [("2", 3)]

    with config.set(tag=None):
        # Do not overwrite if None
        cached_now()
    cur.execute("SELECT tag, counter FROM cache_entries", ())
    assert cur.fetchall() == [("2", 4)]


@pytest.mark.parametrize(
    "return_cache_entry,raises_or_warns",
    [
        (True, pytest.warns(UserWarning, match="ValueError.*test error")),
        (False, pytest.raises(ValueError, match="test error")),
    ],
)
def test_cached_error(
    return_cache_entry: bool, raises_or_warns: contextlib.nullcontext  # type: ignore[type-arg]
) -> None:
    config.set(return_cache_entry=return_cache_entry)

    con = config.get().engine.raw_connection()
    cur = con.cursor()

<<<<<<< HEAD
    with raises_or_warns:
        cache_entry = cached_error()
        assert isinstance(cache_entry, database.CacheEntry)
        assert cache_entry.result is None
        assert "ValueError" in cache_entry.log["exception"]

    cur.execute("SELECT result, log FROM cache_entries", ())
    all = cur.fetchall()
    assert len(all) == 1
    result, log = all[0]
    assert result is None
    assert "ValueError" in json.loads(log)["exception"]
=======
    with pytest.raises(ValueError, match="test error"):
        cached_error()

    cur.execute("SELECT COUNT(*) FROM cache_entries", ())
    assert cur.fetchone() == (0,)


def test_cache_entry_repr() -> None:
    with config.set(return_cache_entry=True):
        cache_entry = cached_now()

    assert repr(cache_entry) == (
        "CacheEntry("
        "id=1, "
        "key='c3d9e414d0d32337c3672cb29b1b3cc9', "
        "expiration=datetime.datetime(9999, 12, 31, 0, 0), "
        f"timestamp={cache_entry.timestamp!r}, "
        "counter=1, "
        "tag=None"
        ")"
    )
>>>>>>> 6ca9e3dd
<|MERGE_RESOLUTION|>--- conflicted
+++ resolved
@@ -192,7 +192,6 @@
     con = config.get().engine.raw_connection()
     cur = con.cursor()
 
-<<<<<<< HEAD
     with raises_or_warns:
         cache_entry = cached_error()
         assert isinstance(cache_entry, database.CacheEntry)
@@ -205,12 +204,6 @@
     result, log = all[0]
     assert result is None
     assert "ValueError" in json.loads(log)["exception"]
-=======
-    with pytest.raises(ValueError, match="test error"):
-        cached_error()
-
-    cur.execute("SELECT COUNT(*) FROM cache_entries", ())
-    assert cur.fetchone() == (0,)
 
 
 def test_cache_entry_repr() -> None:
@@ -226,5 +219,4 @@
         "counter=1, "
         "tag=None"
         ")"
-    )
->>>>>>> 6ca9e3dd
+    )