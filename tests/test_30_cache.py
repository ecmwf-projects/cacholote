import datetime
import pathlib
import time
from typing import Any

import pytest

from cacholote import cache, config, database


def func(a: Any, *args: Any, b: Any = None, **kwargs: Any) -> Any:
    if b is None:
        return locals()
    else:

        class LocalClass:
            pass

        return LocalClass()


@cache.cacheable
def cached_now() -> datetime.datetime:
    return datetime.datetime.now()


@cache.cacheable
def cached_error() -> None:
    raise ValueError("test error")


def test_cacheable(tmpdir: pathlib.Path) -> None:
    con = config.get().engine.raw_connection()
    cur = con.cursor()

    cfunc = cache.cacheable(func)

    for counter in range(1, 3):
        before = datetime.datetime.utcnow()
        res = cfunc("test")
        after = datetime.datetime.utcnow()
        assert res == {"a": "test", "args": [], "b": None, "kwargs": {}}

        cur.execute(
            "SELECT id, key, expiration, result, counter FROM cache_entries", ()
        )
        assert cur.fetchall() == [
            (
                1,
                "a8260ac3cdc1404aa64a6fb71e853049",
                "9999-12-31 23:59:59.999999",
                '{"a": "test", "b": null, "args": [], "kwargs": {}}',
                counter,
            )
        ]

        cur.execute("SELECT timestamp FROM cache_entries", ())
        (timestamp,) = cur.fetchone() or []
        assert before < datetime.datetime.fromisoformat(timestamp) < after


@pytest.mark.parametrize("raise_all_encoding_errors", [True, False])
def test_encode_errors(tmpdir: pathlib.Path, raise_all_encoding_errors: bool) -> None:
    config.set(raise_all_encoding_errors=raise_all_encoding_errors)

    cfunc = cache.cacheable(func)

    class Dummy:
        pass

    inst = Dummy()

    if raise_all_encoding_errors:
        with pytest.raises(AttributeError):
            cfunc(inst)
    else:
        with pytest.warns(UserWarning, match="can NOT encode python call"):
            res = cfunc(inst)
        assert res == {"a": inst, "args": (), "b": None, "kwargs": {}}

    if raise_all_encoding_errors:
        with pytest.raises(AttributeError):
            cfunc("test", b=1)
    else:
        with pytest.warns(UserWarning, match="can NOT encode output"):
            res = cfunc("test", b=1)
        assert res.__class__.__name__ == "LocalClass"

    # cache-db must be empty
    con = config.get().engine.raw_connection()
    cur = con.cursor()
    cur.execute("SELECT * FROM cache_entries", ())
    assert cur.fetchall() == []


def test_same_args_kwargs() -> None:
    ufunc = cache.cacheable(func)

    con = config.get().engine.raw_connection()
    cur = con.cursor()

    ufunc(1)
    cur.execute("SELECT id, key, counter FROM cache_entries", ())
    assert cur.fetchall() == [(1, "54f546036ae7dccdd0155893189154c0", 1)]

    ufunc(a=1)
    cur.execute("SELECT id, key, counter FROM cache_entries", ())
    assert cur.fetchall() == [(1, "54f546036ae7dccdd0155893189154c0", 2)]


@pytest.mark.parametrize("use_cache", [True, False])
def test_use_cache(use_cache: bool) -> None:
    config.set(use_cache=use_cache)

    if use_cache:
        assert cached_now() == cached_now()
    else:
        assert cached_now() < cached_now()


def test_expiration_and_return_cache_entry() -> None:
    config.set(return_cache_entry=True)
    first: database.CacheEntry = cached_now()  # type: ignore[assignment]
    assert first.id == 1
    assert first.key == "c3d9e414d0d32337c3672cb29b1b3cc9"
    assert first.expiration == datetime.datetime(9999, 12, 31, 23, 59, 59, 999999)

    expiration = datetime.datetime.utcnow() + datetime.timedelta(seconds=0.1)
    with config.set(expiration=expiration):
        second: database.CacheEntry = cached_now()  # type: ignore[assignment]
        assert second.result != first.result
        assert second.id == 2
        assert second.key == "c3d9e414d0d32337c3672cb29b1b3cc9"
        assert second.expiration == expiration

    time.sleep(0.1)
    third: database.CacheEntry = cached_now()  # type: ignore[assignment]
    assert third.result == first.result
    assert third.id == 1
    assert third.key == "c3d9e414d0d32337c3672cb29b1b3cc9"
    assert third.expiration == datetime.datetime(9999, 12, 31, 23, 59, 59, 999999)


def test_tag(tmpdir: pathlib.Path) -> None:
    con = config.get().engine.raw_connection()
    cur = con.cursor()

    cached_now()
    cur.execute("SELECT tag, counter FROM cache_entries", ())
    assert cur.fetchall() == [(None, 1)]

    with config.set(tag="1"):
        cached_now()
    cur.execute("SELECT tag, counter FROM cache_entries", ())
    assert cur.fetchall() == [("1", 2)]

    with config.set(tag="2"):
        # Overwrite
        cached_now()
    cur.execute("SELECT tag, counter FROM cache_entries", ())
    assert cur.fetchall() == [("2", 3)]

    with config.set(tag=None):
        # Do not overwrite if None
        cached_now()
    cur.execute("SELECT tag, counter FROM cache_entries", ())
    assert cur.fetchall() == [("2", 4)]


def test_cached_error() -> None:
    con = config.get().engine.raw_connection()
    cur = con.cursor()

    with pytest.raises(ValueError, match="test error"):
        cached_error()

    cur.execute("SELECT * FROM cache_entries", ())
<<<<<<< HEAD
    assert cur.fetchall() == []


@pytest.mark.parametrize("set_cache", ["cads"], indirect=True)
def test_concurrent(set_cache: str) -> None:
    @cache.cacheable
    def cached_sleep(sleep: float) -> Any:
        time.sleep(sleep)
        return sleep

    # Threading
    sleep = 0.5
    t1 = threading.Timer(0, cached_sleep, args=(sleep,))
    t2 = threading.Timer(sleep / 2, cached_sleep, args=(sleep,))
    t1.start()
    t2.start()
    t1.join()
    t2.join()

    # Check hits
    con = config.get().engine.raw_connection()
    cur = con.cursor()
    cur.execute("SELECT counter FROM cache_entries", ())
    assert cur.fetchall() == [(2,)]


def test_stale_lock() -> None:
    first = cached_now()

    with config.get().sessionmaker() as session:
        # Create stale lock
        cache_entry = session.query(database.CacheEntry).one()
        cache_entry.result = "__locked__"
        session.commit()

    with pytest.warns(UserWarning, match="Stale lock."):
        second = cached_now()
    assert second > first
=======
    assert cur.fetchall() == []
>>>>>>> 629a4a3b
<|MERGE_RESOLUTION|>--- conflicted
+++ resolved
@@ -175,45 +175,4 @@
         cached_error()
 
     cur.execute("SELECT * FROM cache_entries", ())
-<<<<<<< HEAD
-    assert cur.fetchall() == []
-
-
-@pytest.mark.parametrize("set_cache", ["cads"], indirect=True)
-def test_concurrent(set_cache: str) -> None:
-    @cache.cacheable
-    def cached_sleep(sleep: float) -> Any:
-        time.sleep(sleep)
-        return sleep
-
-    # Threading
-    sleep = 0.5
-    t1 = threading.Timer(0, cached_sleep, args=(sleep,))
-    t2 = threading.Timer(sleep / 2, cached_sleep, args=(sleep,))
-    t1.start()
-    t2.start()
-    t1.join()
-    t2.join()
-
-    # Check hits
-    con = config.get().engine.raw_connection()
-    cur = con.cursor()
-    cur.execute("SELECT counter FROM cache_entries", ())
-    assert cur.fetchall() == [(2,)]
-
-
-def test_stale_lock() -> None:
-    first = cached_now()
-
-    with config.get().sessionmaker() as session:
-        # Create stale lock
-        cache_entry = session.query(database.CacheEntry).one()
-        cache_entry.result = "__locked__"
-        session.commit()
-
-    with pytest.warns(UserWarning, match="Stale lock."):
-        second = cached_now()
-    assert second > first
-=======
-    assert cur.fetchall() == []
->>>>>>> 629a4a3b
+    assert cur.fetchall() == []