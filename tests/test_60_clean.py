--- conflicted
+++ resolved
@@ -203,11 +203,7 @@
 @pytest.mark.parametrize("check_expiration", [True, False])
 @pytest.mark.parametrize("try_decode", [True, False])
 def test_clean_invalid_cache_entries(
-<<<<<<< HEAD
     tmpdir: pathlib.Path, check_result: bool, check_expiration: bool, try_decode: bool
-=======
-    tmp_path: pathlib.Path, check_expiration: bool, try_decode: bool
->>>>>>> e1decdf8
 ) -> None:
     fs, dirname = utils.get_cache_files_fs_dirname()
 
