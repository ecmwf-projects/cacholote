import contextlib
import datetime
import pathlib
import time
from typing import Any, Literal, Optional, Sequence

import fsspec
import pytest
import structlog

from cacholote import cache, clean, config, utils

does_not_raise = contextlib.nullcontext


@cache.cacheable
def open_url(url: pathlib.Path) -> fsspec.spec.AbstractBufferedFile:
    with fsspec.open(url) as f:
        return f


@pytest.mark.parametrize("method", ["LRU", "LFU"])
@pytest.mark.parametrize("set_cache", ["file", "cads"], indirect=True)
def test_clean_cache_files(
    tmpdir: pathlib.Path,
    set_cache: str,
    method: Literal["LRU", "LFU"],
) -> None:
    con = config.get().engine.raw_connection()
    cur = con.cursor()
    fs, dirname = utils.get_cache_files_fs_dirname()

    # Create files
    for algorithm in ("LRU", "LFU"):
        filename = tmpdir / f"{algorithm}.txt"
        fsspec.filesystem("file").pipe_file(filename, b"1")

    # Copy to cache
    (lru_path,) = {open_url(tmpdir / "LRU.txt").path for _ in range(2)}
    lfu_path = open_url(tmpdir / "LFU.txt").path
    assert set(fs.ls(dirname)) == {lru_path, lfu_path}

    # Do not clean
    clean.clean_cache_files(2, method=method)
    cur.execute("SELECT COUNT(*) FROM cache_entries", ())
    assert cur.fetchone() == (fs.du(dirname),) == (2,)

    # Delete one file
    clean.clean_cache_files(1, method=method)
    cur.execute("SELECT COUNT(*) FROM cache_entries", ())
    assert cur.fetchone() == (fs.du(dirname),) == (1,)
    assert not fs.exists(lru_path if method == "LRU" else lfu_path)


@pytest.mark.parametrize("delete_unknown_files", [True, False])
def test_delete_unknown_files(tmpdir: pathlib.Path, delete_unknown_files: bool) -> None:
    fs, dirname = utils.get_cache_files_fs_dirname()

    # Create file
    tmpfile = tmpdir / "test.txt"
    fsspec.filesystem("file").pipe_file(tmpfile, b"1")

    # Copy to cache
    cached_file = open_url(tmpfile).path

    # Add unknown
    fs.put(str(tmpfile), f"{dirname}/unknown.txt")

    # Clean one file
    clean.clean_cache_files(1, delete_unknown_files=delete_unknown_files)
    if delete_unknown_files:
        assert fs.ls(dirname) == [cached_file]
    else:
        assert fs.ls(dirname) == [f"{dirname}/unknown.txt"]


@pytest.mark.parametrize(
    "recursive,raises,final_size",
    [
        (True, does_not_raise(), 0),
        (False, pytest.raises((PermissionError, IsADirectoryError, ValueError)), 1),
    ],
)
def test_delete_unknown_dirs(
    recursive: bool, raises: contextlib.nullcontext, final_size: int  # type: ignore[type-arg]
) -> None:
    fs, dirname = utils.get_cache_files_fs_dirname()
    fs.mkdir(f"{dirname}/unknown")
    fs.touch(f"{dirname}/unknown/unknown.txt")
    with raises:
        clean.clean_cache_files(0, delete_unknown_files=True, recursive=recursive)
    assert len(fs.ls(dirname)) == final_size


@pytest.mark.parametrize("lock_validity_period", [None, 0])
def test_clean_locked_files(
    tmpdir: pathlib.Path, lock_validity_period: Optional[float]
) -> None:
    fs, dirname = utils.get_cache_files_fs_dirname()

    # Create file
    tmpfile = tmpdir / "test.txt"
    fsspec.filesystem("file").pipe_file(tmpfile, b"1")

    # Copy to cache
    cached_file = open_url(tmpfile).path

    # Add unknown and lock
    fs.put(str(tmpfile), f"{dirname}/unknown.txt")
    fs.touch(f"{dirname}/unknown.txt.lock")

    # Clean one file
    clean.clean_cache_files(
        1, delete_unknown_files=True, lock_validity_period=lock_validity_period
    )
    if lock_validity_period == 0:
        assert fs.ls(dirname) == [cached_file]
    else:
        assert set(fs.ls(dirname)) == {
            f"{dirname}/unknown.txt",
            f"{dirname}/unknown.txt.lock",
        }


@pytest.mark.parametrize(
    "tags_to_clean, tags_to_keep, cleaned",
    [
        ({None, "1"}, None, {None, "1"}),
        ({None, "2"}, None, {None, "2"}),
        ({"1", "2"}, None, {"1", "2"}),
        (None, {None}, {"1", "2"}),
        (None, {"1"}, {None, "2"}),
        (None, {"2"}, {None, "1"}),
    ],
)
def test_clean_tagged_files(
    tmpdir: pathlib.Path,
    tags_to_clean: Optional[Sequence[Optional[str]]],
    tags_to_keep: Optional[Sequence[Optional[str]]],
    cleaned: Sequence[Optional[str]],
) -> None:
    fs, dirname = utils.get_cache_files_fs_dirname()

    expected_ls = []
    for tag in [None, "1", "2"]:
        tmpfile = tmpdir / f"test_{tag}.txt"
        fsspec.filesystem("file").pipe_file(tmpfile, b"1")
        with config.set(tag=tag):
            cached_file = open_url(tmpfile).path
        if tag not in cleaned:
            expected_ls.append(cached_file)

    clean.clean_cache_files(1, tags_to_clean=tags_to_clean, tags_to_keep=tags_to_keep)
    assert fs.ls(dirname) == expected_ls


def test_clean_tagged_files_wrong_args() -> None:
    with pytest.raises(
        ValueError,
        match="tags_to_clean/keep are mutually exclusive.",
    ):
        clean.clean_cache_files(1, tags_to_keep=[], tags_to_clean=[])


@pytest.mark.parametrize("wrong_type", ["1", [1]])
def test_clean_tagged_files_wrong_types(wrong_type: Any) -> None:
    raises = pytest.raises(
        TypeError,
        match="tags_to_clean/keep must be None or a sequence of str/None.",
    )
    with raises:
        clean.clean_cache_files(1, tags_to_keep=wrong_type)
    with raises:
        clean.clean_cache_files(1, tags_to_clean=wrong_type)


def test_delete_cache_entry_and_files(tmpdir: pathlib.Path) -> None:
    fs, dirname = utils.get_cache_files_fs_dirname()

    # Create file
    tmpfile = tmpdir / "test.txt"
    fsspec.filesystem("file").pipe_file(tmpfile, b"old")

    # Copy to cache
    open_url(tmpfile)

    # Change tmp file
    fsspec.filesystem("file").pipe_file(tmpfile, b"new")
    assert open_url(tmpfile).read() == b"old"

    # Delete cache entry
    clean.delete(open_url, tmpfile)
    assert fs.ls(dirname) == []

    # Cache again
    assert open_url(tmpfile).read() == b"new"
    assert len(fs.ls(dirname)) == 1


@pytest.mark.parametrize("check_result", [True, False])
@pytest.mark.parametrize("check_expiration", [True, False])
@pytest.mark.parametrize("try_decode", [True, False])
def test_clean_invalid_cache_entries(
    tmpdir: pathlib.Path, check_result: bool, check_expiration: bool, try_decode: bool
) -> None:
    fs, dirname = utils.get_cache_files_fs_dirname()

    # Valid cache file
    fsspec.filesystem("file").touch(tmpdir / "valid.txt")
    valid = open_url(tmpdir / "valid.txt").path

    # Corrupted cache file
    fsspec.filesystem("file").touch(tmpdir / "corrupted.txt")
    corrupted = open_url(tmpdir / "corrupted.txt").path
    fs.touch(corrupted)

    # Expired cache file
    fsspec.filesystem("file").touch(tmpdir / "expired.txt")
    dt = datetime.timedelta(seconds=0.1)
    expiration = datetime.datetime.now(tz=datetime.timezone.utc) + dt
    with config.set(expiration=expiration):
        expired = open_url(tmpdir / "expired.txt").path
    time.sleep(0.1)

<<<<<<< HEAD
    # Exception
    with pytest.raises(FileNotFoundError):
        open_url(tmpdir / "non-existent")

    # Clean and check
=======
    # Clean
>>>>>>> 4378ef81
    clean.clean_invalid_cache_entries(
        check_result=check_result,
        check_expiration=check_expiration,
        try_decode=try_decode,
    )
<<<<<<< HEAD
    cur.execute("SELECT * FROM cache_entries", ())
    nrows = len(cur.fetchall())
    assert nrows == 4 - check_result - check_expiration - try_decode
=======

    # Check files
>>>>>>> 4378ef81
    assert valid in fs.ls(dirname)
    assert (
        corrupted not in fs.ls(dirname) if try_decode else corrupted in fs.ls(dirname)
    )
    assert (
        expired not in fs.ls(dirname) if check_expiration else expired in fs.ls(dirname)
    )

    # Check database
    con = config.get().engine.raw_connection()
    cur = con.cursor()
    cur.execute("SELECT COUNT(*) FROM cache_entries", ())
    assert cur.fetchone() == (3 - check_expiration - try_decode,)


def test_cleaner_logging(
    capsys: pytest.CaptureFixture[str], tmpdir: pathlib.Path
) -> None:
    # Cache file and create unknown
    tmpfile = tmpdir / "test.txt"
    fsspec.filesystem("file").pipe_file(tmpfile, b"1")
    cached_file = open_url(tmpfile)
    fs, dirname = utils.get_cache_files_fs_dirname()
    fs.pipe_file(f"{dirname}/unknown.txt", b"1")

    # Clean
    config.set(logger=structlog.get_logger())
    clean.clean_cache_files(0, delete_unknown_files=True)
    captured = iter(capsys.readouterr().out.splitlines())

    line = next(captured)
    assert "get disk usage of cache files" in line

    line = next(captured)
    assert "get unknown files" in line

    line = next(captured)
    assert "delete unknown" in line
    assert "recursive=False" in line
    assert f"urlpath=file://{dirname}/unknown.txt" in line

    line = next(captured)
    assert "check cache files total size" in line
    assert "size=1" in line

    line = next(captured)
    assert "delete cache entry" in line
    assert "cache_entry=" in line

    line = next(captured)
    assert "delete cache file" in line
    assert f"urlpath=file://{cached_file.path}" in line

    line = next(captured)
    assert "check cache files total size" in line
    assert "size=0" in line<|MERGE_RESOLUTION|>--- conflicted
+++ resolved
@@ -222,28 +222,18 @@
         expired = open_url(tmpdir / "expired.txt").path
     time.sleep(0.1)
 
-<<<<<<< HEAD
     # Exception
     with pytest.raises(FileNotFoundError):
         open_url(tmpdir / "non-existent")
 
     # Clean and check
-=======
-    # Clean
->>>>>>> 4378ef81
     clean.clean_invalid_cache_entries(
         check_result=check_result,
         check_expiration=check_expiration,
         try_decode=try_decode,
     )
-<<<<<<< HEAD
-    cur.execute("SELECT * FROM cache_entries", ())
-    nrows = len(cur.fetchall())
-    assert nrows == 4 - check_result - check_expiration - try_decode
-=======
 
     # Check files
->>>>>>> 4378ef81
     assert valid in fs.ls(dirname)
     assert (
         corrupted not in fs.ls(dirname) if try_decode else corrupted in fs.ls(dirname)
@@ -256,7 +246,7 @@
     con = config.get().engine.raw_connection()
     cur = con.cursor()
     cur.execute("SELECT COUNT(*) FROM cache_entries", ())
-    assert cur.fetchone() == (3 - check_expiration - try_decode,)
+    assert cur.fetchone() == (4 - check_result - check_expiration - try_decode,)
 
 
 def test_cleaner_logging(
