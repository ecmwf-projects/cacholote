"""Global settings."""

# Copyright 2019, B-Open Solutions srl.
#
# Licensed under the Apache License, Version 2.0 (the "License");
# you may not use this file except in compliance with the License.
# You may obtain a copy of the License at
#
#     http://www.apache.org/licenses/LICENSE-2.0
#
# Unless required by applicable law or agreed to in writing, software
# distributed under the License is distributed on an "AS IS" BASIS,
# WITHOUT WARRANTIES OR CONDITIONS OF ANY KIND, either express or implied.
# See the License for the specific language governing permissions and
# limitations under the License.

import os
import tempfile
from types import MappingProxyType, TracebackType
from typing import Any, Dict, List, Optional, Type

import diskcache

_ALLOWED_SETTINGS: Dict[str, List[Any]] = {
    "xarray_cache_type": [
        "application/netcdf",
        "application/x-grib",
        "application/vnd+zarr",
    ]
}

_SETTINGS: Dict[str, Any] = {
    "cache_store_directory": os.path.join(tempfile.gettempdir(), "cacholote"),
    "cache_files_urlpath": None,
    "cache_files_storage_options": {},
    "cache_files_urlpath_readonly": None,
    "xarray_cache_type": "application/netcdf",
    "io_delete_original": False,
<<<<<<< HEAD
    "append_info": False,
=======
    "raise_all_encoding_errors": False,
>>>>>>> f02d1cdf
}


def _initialize_cache_store() -> None:
    _SETTINGS["cache_store"] = diskcache.Cache(
        _SETTINGS["cache_store_directory"], disk=diskcache.JSONDisk, statistics=1
    )


_initialize_cache_store()

# Immutable settings to be used by other modules
SETTINGS = MappingProxyType(_SETTINGS)


class set:
    """Customize cacholote settings.

    It is possible to use it either as a context manager, or to configure global settings.

    Parameters
    ----------
    cache_store_directory : str, default: "system-specific-tmpdir/cacholote"
        Directory for the cache store. Mutually exclusive with ``cache_store``.
    cache_files_urlpath : str, None, default: None
        URL for cache files.
        None: same as ``cache_store_directory``
    cache_files_storage_options : dict, default: {}
        ``fsspec`` storage options for storing cache files.
    cache_files_urlpath_readonly : str, None, default: None
        URL for cache files accessible in read-only mode.
        None: same as ``cache_files_urlpath``
    xarray_cache_type : {"application/netcdf", "application/x-grib", "application/vnd+zarr"}, \
        default: "application/netcdf"
        Type for ``xarray`` cache files.
    io_delete_original: bool, default: False
        Whether to delete the original copy of cached files.
    raise_all_encoding_errors: bool, default: False
        Raise an error if an encoder does not work (i.e., do not return results).
    cache_store:
        Key-value store object for the cache. Mutually exclusive with ``cache_store_directory``.
    """

    def __init__(self, **kwargs: Any):

        for k, v in kwargs.items():
            if k in _ALLOWED_SETTINGS and v not in _ALLOWED_SETTINGS[k]:
                raise ValueError(f"{k!r} must be one of {_ALLOWED_SETTINGS[k]!r}")

        if "cache_store" in kwargs:
            if "cache_store_directory" in kwargs:
                raise ValueError(
                    "'cache_store' and 'cache_store_directory' are mutually exclusive"
                )
            kwargs["cache_store_directory"] = None

        try:
            self._old = {key: _SETTINGS[key] for key in kwargs}
        except KeyError as ex:
            raise ValueError(
                f"Wrong settings. Available settings: {list(_SETTINGS)}"
            ) from ex

        _SETTINGS.update(kwargs)
        if kwargs.get("cache_store_directory") is not None:
            self._old["cache_store"] = _SETTINGS["cache_store"]
            _initialize_cache_store()

    def __enter__(self) -> None:
        pass

    def __exit__(
        self,
        exc_type: Optional[Type[BaseException]],
        exc_val: Optional[BaseException],
        exc_tb: Optional[TracebackType],
    ) -> None:
        _SETTINGS.update(self._old)<|MERGE_RESOLUTION|>--- conflicted
+++ resolved
@@ -36,11 +36,8 @@
     "cache_files_urlpath_readonly": None,
     "xarray_cache_type": "application/netcdf",
     "io_delete_original": False,
-<<<<<<< HEAD
     "append_info": False,
-=======
     "raise_all_encoding_errors": False,
->>>>>>> f02d1cdf
 }
 
 
