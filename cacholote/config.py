"""Global settings."""

# Copyright 2022, European Union.
#
# Licensed under the Apache License, Version 2.0 (the "License");
# you may not use this file except in compliance with the License.
# You may obtain a copy of the License at
#
#     http://www.apache.org/licenses/LICENSE-2.0
#
# Unless required by applicable law or agreed to in writing, software
# distributed under the License is distributed on an "AS IS" BASIS,
# WITHOUT WARRANTIES OR CONDITIONS OF ANY KIND, either express or implied.
# See the License for the specific language governing permissions and
# limitations under the License.

import datetime
import json
import os
import tempfile
from types import MappingProxyType, TracebackType
from typing import Any, Dict, List, Optional, Type

import fsspec
import sqlalchemy
import sqlalchemy.orm

from . import decode, encode

CACHE_DIR = os.path.join(tempfile.gettempdir(), "cacholote")
CACHE_FILES_DIR = os.path.join(CACHE_DIR, "cache_files")
os.makedirs(CACHE_FILES_DIR, exist_ok=True)

Base = sqlalchemy.orm.declarative_base()


class CacheEntry(Base):
    __tablename__ = "cache_entries"

    key = sqlalchemy.Column(sqlalchemy.String(56), primary_key=True, unique=True)
    result = sqlalchemy.Column(sqlalchemy.JSON)
    timestamp = sqlalchemy.Column(
        sqlalchemy.DateTime,
        default=datetime.datetime.now,
        onupdate=datetime.datetime.now,
    )
    counter = sqlalchemy.Column(sqlalchemy.Integer, default=1)


_ALLOWED_SETTINGS: Dict[str, List[Any]] = {
    "xarray_cache_type": [
        "application/netcdf",
        "application/x-grib",
        "application/vnd+zarr",
    ]
}

_SETTINGS: Dict[str, Any] = {
<<<<<<< HEAD
    "cache_db_urlpath": "sqlite:///" + os.path.join(CACHE_DIR, "cacholote.db"),
    "cache_files_urlpath": CACHE_FILES_DIR,
=======
    "use_cache": True,
    "cache_store_directory": os.path.join(tempfile.gettempdir(), "cacholote"),
    "cache_files_urlpath": None,
    "cache_files_storage_options": {},
>>>>>>> badb53e5
    "cache_files_urlpath_readonly": None,
    "cache_files_storage_options": {},
    "xarray_cache_type": "application/netcdf",
    "io_delete_original": False,
    "raise_all_encoding_errors": False,
}


def _create_engine() -> None:
    _SETTINGS["engine"] = sqlalchemy.create_engine(
        _SETTINGS["cache_db_urlpath"],
        future=True,
        json_serializer=encode.dumps,
        json_deserializer=decode.loads,
    )
    Base.metadata.create_all(_SETTINGS["engine"])


_create_engine()

# Immutable settings to be used by other modules
SETTINGS = MappingProxyType(_SETTINGS)


def json_dumps() -> str:
    """Serialize configuration to a JSON formatted string."""
    if SETTINGS["cache_db_urlpath"] is None:
        raise ValueError("Can NOT dump to JSON when `engine` has been directly set.")
    return json.dumps({k: v for k, v in SETTINGS.items() if k != "engine"})


class set:
    """Customize cacholote settings.

    It is possible to use it either as a context manager, or to configure global settings.

    Parameters
    ----------
<<<<<<< HEAD
    cache_db_urlpath: str, default:"sqlite:////system_tmp_dir/cacholote/cacholote.db"
        URL for cache database.
    cache_files_urlpath: str, default:"/system_tmp_dir/cacholote/cache_files"
=======
    use_cache: bool, default: True
        Enable/disable cache.
    cache_store_directory : str, default: "system-specific-tmpdir/cacholote"
        Directory for the cache store. Mutually exclusive with ``cache_store``.
    cache_files_urlpath : str, None, default: None
>>>>>>> badb53e5
        URL for cache files.
    cache_files_storage_options: dict, default: {}
        ``fsspec`` storage options for storing cache files.
    cache_files_urlpath_readonly: str, None, default: None
        URL for cache files accessible in read-only mode.
        None: same as ``cache_files_urlpath``
    xarray_cache_type: {"application/netcdf", "application/x-grib", "application/vnd+zarr"}, \
        default: "application/netcdf"
        Type for ``xarray`` cache files.
    io_delete_original: bool, default: False
        Whether to delete the original copy of cached files.
    raise_all_encoding_errors: bool, default: False
        Raise an error if an encoder does not work (i.e., do not return results).
    engine:
        `sqlalchemy` Engine. Mutually exclusive with ``cache_db_urlpath``.
    """

    def __init__(self, **kwargs: Any):

        for k, v in kwargs.items():
            if k in _ALLOWED_SETTINGS and v not in _ALLOWED_SETTINGS[k]:
                raise ValueError(f"{k!r} must be one of {_ALLOWED_SETTINGS[k]!r}")

        if "engine" in kwargs:
            if "cache_db_urlpath" in kwargs:
                raise ValueError(
                    "'engine' and 'cache_db_urlpath' are mutually exclusive"
                )
            kwargs["cache_db_urlpath"] = None

        try:
            self._old = {key: _SETTINGS[key] for key in kwargs}
        except KeyError as ex:
            raise ValueError(
                f"Wrong settings. Available settings: {list(_SETTINGS)}"
            ) from ex

        _SETTINGS.update(kwargs)

        # Create engine
        if kwargs.get("cache_db_urlpath") is not None:
            self._old["engine"] = _SETTINGS["engine"]
            _create_engine()

        # Create cache files directory
        fs, _, (urlpath, *_) = fsspec.get_fs_token_paths(
            SETTINGS["cache_files_urlpath"],
            storage_options=SETTINGS["cache_files_storage_options"],
        )
        fs.mkdirs(urlpath, exist_ok=True)

    def __enter__(self) -> None:
        pass

    def __exit__(
        self,
        exc_type: Optional[Type[BaseException]],
        exc_val: Optional[BaseException],
        exc_tb: Optional[TracebackType],
    ) -> None:
        _SETTINGS.update(self._old)<|MERGE_RESOLUTION|>--- conflicted
+++ resolved
@@ -56,15 +56,9 @@
 }
 
 _SETTINGS: Dict[str, Any] = {
-<<<<<<< HEAD
+    "use_cache": True,
     "cache_db_urlpath": "sqlite:///" + os.path.join(CACHE_DIR, "cacholote.db"),
     "cache_files_urlpath": CACHE_FILES_DIR,
-=======
-    "use_cache": True,
-    "cache_store_directory": os.path.join(tempfile.gettempdir(), "cacholote"),
-    "cache_files_urlpath": None,
-    "cache_files_storage_options": {},
->>>>>>> badb53e5
     "cache_files_urlpath_readonly": None,
     "cache_files_storage_options": {},
     "xarray_cache_type": "application/netcdf",
@@ -103,17 +97,11 @@
 
     Parameters
     ----------
-<<<<<<< HEAD
+    use_cache: bool, default: True
+        Enable/disable cache.
     cache_db_urlpath: str, default:"sqlite:////system_tmp_dir/cacholote/cacholote.db"
         URL for cache database.
     cache_files_urlpath: str, default:"/system_tmp_dir/cacholote/cache_files"
-=======
-    use_cache: bool, default: True
-        Enable/disable cache.
-    cache_store_directory : str, default: "system-specific-tmpdir/cacholote"
-        Directory for the cache store. Mutually exclusive with ``cache_store``.
-    cache_files_urlpath : str, None, default: None
->>>>>>> badb53e5
         URL for cache files.
     cache_files_storage_options: dict, default: {}
         ``fsspec`` storage options for storing cache files.
