"""Database objects."""

# Copyright 2023, European Union.
#
# Licensed under the Apache License, Version 2.0 (the "License");
# you may not use this file except in compliance with the License.
# You may obtain a copy of the License at
#
#     http://www.apache.org/licenses/LICENSE-2.0
#
# Unless required by applicable law or agreed to in writing, software
# distributed under the License is distributed on an "AS IS" BASIS,
# WITHOUT WARRANTIES OR CONDITIONS OF ANY KIND, either express or implied.
# See the License for the specific language governing permissions and
# limitations under the License.

import datetime
import json
<<<<<<< HEAD
from typing import Any, Dict, Optional
=======
>>>>>>> 94d13fa5

import sqlalchemy
import sqlalchemy.orm

ENGINE: Optional[sqlalchemy.engine.Engine] = None
SESSION: Optional[sqlalchemy.orm.sessionmaker] = None  # type: ignore[type-arg]

Base = sqlalchemy.orm.declarative_base()


class CacheEntry(Base):
    __tablename__ = "cache_entries"

    id = sqlalchemy.Column(sqlalchemy.Integer(), primary_key=True)
    key = sqlalchemy.Column(sqlalchemy.String(32))
    expiration = sqlalchemy.Column(sqlalchemy.DateTime, default=datetime.datetime.max)
    result = sqlalchemy.Column(sqlalchemy.JSON)
    timestamp = sqlalchemy.Column(
        sqlalchemy.DateTime,
        default=datetime.datetime.utcnow,
        onupdate=datetime.datetime.utcnow,
    )
    counter = sqlalchemy.Column(sqlalchemy.Integer, default=0)
    tag = sqlalchemy.Column(sqlalchemy.String)

    constraint = sqlalchemy.UniqueConstraint(key, expiration)

    @property
    def _result_as_string(self) -> str:
        return json.dumps(self.result)


@sqlalchemy.event.listens_for(CacheEntry, "before_insert")  # type: ignore[misc]
def set_expiration_to_max(
    mapper: sqlalchemy.orm.Mapper,
    connection: sqlalchemy.engine.Connection,
    target: CacheEntry,
) -> None:
    target.expiration = target.expiration or datetime.datetime.max


def _commit_or_rollback(session: sqlalchemy.orm.Session) -> None:
    try:
        session.commit()
    finally:
        session.rollback()


def _set_engine_and_session(
    cache_db_urlpath: str, create_engine_kwargs: Dict[str, Any]
) -> None:
    global ENGINE, SESSION
    ENGINE = sqlalchemy.create_engine(
        cache_db_urlpath, future=True, **create_engine_kwargs
    )
    Base.metadata.create_all(ENGINE)
    SESSION = sqlalchemy.orm.sessionmaker(ENGINE)<|MERGE_RESOLUTION|>--- conflicted
+++ resolved
@@ -16,10 +16,7 @@
 
 import datetime
 import json
-<<<<<<< HEAD
 from typing import Any, Dict, Optional
-=======
->>>>>>> 94d13fa5
 
 import sqlalchemy
 import sqlalchemy.orm
