--- conflicted
+++ resolved
@@ -15,19 +15,11 @@
 # See the License for the specific language governing permissions and
 # limitations under the License.
 
-<<<<<<< HEAD
-import contextlib
-=======
->>>>>>> 629a4a3b
 import datetime
 import functools
 import json
 import warnings
-<<<<<<< HEAD
-from typing import Any, Callable, Iterator, TypeVar, Union, cast
-=======
 from typing import Any, Callable, TypeVar, Union, cast
->>>>>>> 629a4a3b
 
 import sqlalchemy
 import sqlalchemy.orm
