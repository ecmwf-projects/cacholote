--- conflicted
+++ resolved
@@ -120,10 +120,6 @@
                 session.add(cache_entry)
                 session.commit()
                 return _update_last_primary_keys_and_return(cache_entry)
-<<<<<<< HEAD
-            except encode.EncodeError as ex:
-                warnings.warn(f"can NOT encode output: {ex!r}", UserWarning)
-                return _update_last_primary_keys_and_return(result)
             except sqlalchemy.exc.IntegrityError:
                 # A concurrent job added this entry
                 session.rollback()
@@ -138,14 +134,12 @@
                 )
                 cache_entry.counter += 1
                 session.commit()
-                return result
-=======
+                return _update_last_primary_keys_and_return(cache_entry)
             except sqlalchemy.exc.StatementError as ex:
                 try:
                     raise ex.orig
                 except encode.EncodeError:
                     warnings.warn(f"can NOT encode output: {ex.orig!r}", UserWarning)
                     return _update_last_primary_keys_and_return(result)
->>>>>>> 0f61d8d8
 
     return cast(F, wrapper)