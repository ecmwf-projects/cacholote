--- conflicted
+++ resolved
@@ -95,11 +95,7 @@
 
 
 def _get_fs_and_urlpath_to_decode(
-<<<<<<< HEAD
-    cache_dict: Dict[str, Any], validate: bool = True
-=======
-    cache_dict: Dict[str, Any], storage_options: Optional[Dict[str, Any]] = None
->>>>>>> b545a987
+    cache_dict: Dict[str, Any], storage_options: Optional[Dict[str, Any]] = None, validate: bool = True
 ) -> Tuple[fsspec.AbstractFileSystem, str]:
 
     urlpath = cache_dict["file:local_path"]
