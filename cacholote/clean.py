"""Functions to clean cache database and files."""

# Copyright 2022, European Union.
#
# Licensed under the Apache License, Version 2.0 (the "License");
# you may not use this file except in compliance with the License.
# You may obtain a copy of the License at
#
#     http://www.apache.org/licenses/LICENSE-2.0
#
# Unless required by applicable law or agreed to in writing, software
# distributed under the License is distributed on an "AS IS" BASIS,
# WITHOUT WARRANTIES OR CONDITIONS OF ANY KIND, either express or implied.
# See the License for the specific language governing permissions and
# limitations under the License.

import collections
import datetime
import functools
import json
import posixpath
from typing import Any, Callable, Dict, List, Literal, Optional, Sequence, Set, Union

import sqlalchemy as sa
import sqlalchemy.orm

from . import config, decode, encode, extra_encoders, utils
from .database import CacheEntry

FILTERS_T = List[
    Union[sa.sql.elements.ColumnElement[bool], sa.sql.elements.BinaryExpression[bool]]
]


def _delete_cache_file(
    obj: Dict[str, Any],
    session: Optional[sa.orm.Session] = None,
    cache_entry: Optional[CacheEntry] = None,
    sizes: Optional[Dict[str, int]] = None,
    dry_run: bool = False,
) -> Any:
    logger = config.get().logger

    if {"type", "callable", "args", "kwargs"} == set(obj) and obj["callable"] in (
        "cacholote.extra_encoders:decode_xr_dataarray",
        "cacholote.extra_encoders:decode_xr_dataset",
        "cacholote.extra_encoders:decode_io_object",
    ):
        sizes = sizes or {}
        cache_fs, cache_dirname = utils.get_cache_files_fs_dirname()
        cache_dirname = cache_fs.unstrip_protocol(cache_dirname)

        fs, urlpath = extra_encoders._get_fs_and_urlpath(*obj["args"][:2])
        urlpath = fs.unstrip_protocol(urlpath)

        if posixpath.dirname(urlpath) == cache_dirname:
            sizes.pop(urlpath, None)
            if not dry_run:
                if session and cache_entry:
                    logger.info("delete cache entry", cache_entry=cache_entry)
                    session.delete(cache_entry)
                    session.commit()

                if fs.exists(urlpath):
                    logger.info("delete cache file", urlpath=urlpath)
                    fs.rm(
                        urlpath,
                        recursive=obj["args"][0]["type"] == "application/vnd+zarr",
                    )

    return obj


def _delete_cache_entry(session: sa.orm.Session, cache_entry: CacheEntry) -> None:
    # First, delete database entry
    session.delete(cache_entry)
    session.commit()
    if cache_entry.result:
        # Then, delete files
        json.loads(cache_entry._result_as_string, object_hook=_delete_cache_file)


def delete(
    func_to_del: Union[str, Callable[..., Any]], *args: Any, **kwargs: Any
) -> None:
    """Delete function previously cached.

    Parameters
    ----------
    func_to_del: callable, str
        Function to delete from cache
    *args: Any
        Argument of functions to delete from cache
    **kwargs: Any
        Keyword arguments of functions to delete from cache
    """
    hexdigest = encode._hexdigestify_python_call(func_to_del, *args, **kwargs)
    with config.get().sessionmaker() as session:
        for cache_entry in session.scalars(
            sa.select(CacheEntry).filter(CacheEntry.key == hexdigest)
        ):
            _delete_cache_entry(session, cache_entry)


class _Cleaner:
    def __init__(self) -> None:
        self.logger = config.get().logger
        self.fs, self.dirname = utils.get_cache_files_fs_dirname()

        urldir = self.fs.unstrip_protocol(self.dirname)

        self.logger.info("get disk usage of cache files")
        self.sizes: Dict[str, int] = collections.defaultdict(lambda: 0)
        for path, size in self.fs.du(self.dirname, total=False).items():
            # Group dirs
            urlpath = self.fs.unstrip_protocol(path)
            basename, *_ = urlpath.replace(urldir, "", 1).strip("/").split("/")
            if basename:
                self.sizes[posixpath.join(urldir, basename)] += size

    @property
    def size(self) -> int:
        sum_sizes = sum(self.sizes.values())
        self.logger.info("check cache files total size", size=sum_sizes)
        return sum_sizes

    def stop_cleaning(self, maxsize: int) -> bool:
        return self.size <= maxsize

    def get_unknown_files(self, lock_validity_period: Optional[float]) -> Set[str]:
        self.logger.info("get unknown files")

        utcnow = utils.utcnow()
        files_to_skip = []
        for urlpath in self.sizes:
            if urlpath.endswith(".lock"):
                modified = self.fs.modified(urlpath)
                if modified.tzinfo is None:
                    modified = modified.replace(tzinfo=datetime.timezone.utc)
                delta = utcnow - modified
                if lock_validity_period is None or delta < datetime.timedelta(
                    seconds=lock_validity_period
                ):
                    files_to_skip.append(urlpath)
                    files_to_skip.append(urlpath.rsplit(".lock", 1)[0])

        unknown_sizes = {k: v for k, v in self.sizes.items() if k not in files_to_skip}
        if unknown_sizes:
            with config.get().sessionmaker() as session:
                for cache_entry in session.scalars(
                    sa.select(CacheEntry).filter(CacheEntry.result.isnot(None))
                ):
                    json.loads(
                        cache_entry._result_as_string,
                        object_hook=functools.partial(
                            _delete_cache_file,
                            sizes=unknown_sizes,
                            dry_run=True,
                        ),
                    )
        return set(unknown_sizes)

    def delete_unknown_files(
        self, lock_validity_period: Optional[float], recursive: bool
    ) -> None:
        for urlpath in self.get_unknown_files(lock_validity_period):
            self.sizes.pop(urlpath)
            if self.fs.exists(urlpath):
                self.logger.info("delete unknown", urlpath=urlpath, recursive=recursive)
                self.fs.rm(urlpath, recursive=recursive)

    @staticmethod
    def check_tags(*args: Any) -> None:
        if None not in args:
            raise ValueError("tags_to_clean/keep are mutually exclusive.")
        for tags in args:
            if tags is not None and (
                not isinstance(tags, (list, set, tuple))
                or not all(tag is None or isinstance(tag, str) for tag in tags)
            ):
                raise TypeError(
                    "tags_to_clean/keep must be None or a sequence of str/None."
                )

    def delete_cache_files(
        self,
        maxsize: int,
        method: Literal["LRU", "LFU"],
        tags_to_clean: Optional[Sequence[Optional[str]]],
        tags_to_keep: Optional[Sequence[Optional[str]]],
    ) -> None:
        self.check_tags(tags_to_clean, tags_to_keep)
        if self.stop_cleaning(maxsize):
            return

        # Filters
        filters: FILTERS_T = [CacheEntry.result.isnot(None)]
        if tags_to_keep is not None:
            filters.append(
                sa.or_(
                    CacheEntry.tag.not_in(tags_to_keep),
                    CacheEntry.tag.isnot(None)
                    if None in tags_to_keep
                    else CacheEntry.tag.is_(None),
                )
            )
        elif tags_to_clean is not None:
            filters.append(
                sa.or_(
                    CacheEntry.tag.in_(tags_to_clean),
                    CacheEntry.tag.is_(None)
                    if None in tags_to_clean
                    else CacheEntry.tag.isnot(None),
                )
            )

        # Sorters
        sorters: List[sa.orm.InstrumentedAttribute[Any]] = []
        if method == "LRU":
            sorters.extend([CacheEntry.timestamp, CacheEntry.counter])
        elif method == "LFU":
            sorters.extend([CacheEntry.counter, CacheEntry.timestamp])
        else:
            raise ValueError(f"{method=} is invalid. Choose either 'LRU' or 'LFU'.")
        sorters.append(CacheEntry.expiration)

        # Get filtered & sorted ids
        query_timestamp = utils.utcnow()
        with config.get().sessionmaker() as session:
<<<<<<< HEAD
            for cache_entry in session.scalars(
                sa.select(CacheEntry).filter(*filters).order_by(*sorters)
            ):
                json.loads(
                    cache_entry._result_as_string,
                    object_hook=functools.partial(
                        _delete_cache_file,
                        session=session,
                        cache_entry=cache_entry,
                        sizes=self.sizes,
                    ),
                )
                if self.stop_cleaning(maxsize):
                    return
=======
            cache_entry_ids = session.scalars(
                sa.select(database.CacheEntry.id).filter(*filters).order_by(*sorters)
            )

        # Delete cache entries
        for cache_entry_id in cache_entry_ids:
            with config.get().sessionmaker() as session:
                for cache_entry in session.scalars(
                    sa.select(database.CacheEntry).filter(
                        database.CacheEntry.id == cache_entry_id,
                        database.CacheEntry.timestamp < query_timestamp,
                    )
                ):
                    json.loads(
                        cache_entry._result_as_string,
                        object_hook=functools.partial(
                            _delete_cache_file,
                            session=session,
                            cache_entry=cache_entry,
                            sizes=self.sizes,
                        ),
                    )
                    if self.stop_cleaning(maxsize):
                        return
>>>>>>> f6dce2fa

        raise ValueError(
            f"Unable to clean {self.dirname!r}. Final size: {self.size!r}. Expected size: {maxsize!r}"
        )


def clean_cache_files(
    maxsize: int,
    method: Literal["LRU", "LFU"] = "LRU",
    delete_unknown_files: bool = False,
    recursive: bool = False,
    lock_validity_period: Optional[float] = None,
    tags_to_clean: Optional[Sequence[Optional[str]]] = None,
    tags_to_keep: Optional[Sequence[Optional[str]]] = None,
) -> None:
    """Clean cache files.

    Parameters
    ----------
    maxsize: int
        Maximum total size of cache files (bytes).
    method: str, default: "LRU"
        * LRU: Last Recently Used
        * LFU: Least Frequently Used
    delete_unknown_files: bool, default: False
        Delete all files that are not registered in the cache database.
    recursive: bool, default: False
        Whether to delete unknown directories or not
    lock_validity_period: float, optional, default: None
        Validity period of lock files in seconds. Expired locks will be deleted.
    tags_to_clean, tags_to_keep: sequence of strings/None, optional, default: None
        Tags to clean/keep. If None, delete all cache entries.
        To delete/keep untagged entries, add None in the sequence (e.g., [None, 'tag1', ...]).
        tags_to_clean and tags_to_keep are mutually exclusive.
    """
    cleaner = _Cleaner()

    if delete_unknown_files:
        cleaner.delete_unknown_files(lock_validity_period, recursive)

    cleaner.delete_cache_files(
        maxsize=maxsize,
        method=method,
        tags_to_clean=tags_to_clean,
        tags_to_keep=tags_to_keep,
    )


def clean_invalid_cache_entries(
    check_result: bool = True, check_expiration: bool = True, try_decode: bool = False
) -> None:
    """Clean invalid cache entries.

    Parameters
    ----------
    check_result: bool
        Whether or not to delete entries without results
    check_expiration: bool
        Whether or not to delete expired entries
    try_decode: bool
        Whether or not to delete entries that raise DecodeError (can be slow!)
    """
    filters: FILTERS_T = []
    if check_result:
        filters.append(CacheEntry.result.is_(None))
    if check_expiration:
        filters.append(CacheEntry.expiration <= utils.utcnow())
    if filters:
        with config.get().sessionmaker() as session:
            for cache_entry in session.scalars(
                sa.select(CacheEntry).filter(sa.or_(*filters))
            ):
                _delete_cache_entry(session, cache_entry)

    if try_decode:
        with config.get().sessionmaker() as session:
            for cache_entry in session.scalars(sa.select(CacheEntry)):
                try:
                    decode.loads(cache_entry._result_as_string)
                except decode.DecodeError:
                    _delete_cache_entry(session, cache_entry)<|MERGE_RESOLUTION|>--- conflicted
+++ resolved
@@ -227,33 +227,17 @@
         # Get filtered & sorted ids
         query_timestamp = utils.utcnow()
         with config.get().sessionmaker() as session:
-<<<<<<< HEAD
-            for cache_entry in session.scalars(
-                sa.select(CacheEntry).filter(*filters).order_by(*sorters)
-            ):
-                json.loads(
-                    cache_entry._result_as_string,
-                    object_hook=functools.partial(
-                        _delete_cache_file,
-                        session=session,
-                        cache_entry=cache_entry,
-                        sizes=self.sizes,
-                    ),
-                )
-                if self.stop_cleaning(maxsize):
-                    return
-=======
             cache_entry_ids = session.scalars(
-                sa.select(database.CacheEntry.id).filter(*filters).order_by(*sorters)
+                sa.select(CacheEntry.id).filter(*filters).order_by(*sorters)
             )
 
         # Delete cache entries
         for cache_entry_id in cache_entry_ids:
             with config.get().sessionmaker() as session:
                 for cache_entry in session.scalars(
-                    sa.select(database.CacheEntry).filter(
-                        database.CacheEntry.id == cache_entry_id,
-                        database.CacheEntry.timestamp < query_timestamp,
+                    sa.select(CacheEntry).filter(
+                        CacheEntry.id == cache_entry_id,
+                        CacheEntry.timestamp < query_timestamp,
                     )
                 ):
                     json.loads(
@@ -267,7 +251,6 @@
                     )
                     if self.stop_cleaning(maxsize):
                         return
->>>>>>> f6dce2fa
 
         raise ValueError(
             f"Unable to clean {self.dirname!r}. Final size: {self.size!r}. Expected size: {maxsize!r}"
