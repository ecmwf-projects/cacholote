--- conflicted
+++ resolved
@@ -175,27 +175,11 @@
     def _tag_filters(
         tags_to_clean: Optional[List[Optional[str]]],
         tags_to_keep: Optional[List[Optional[str]]],
-    ) -> List[sa.ColumnElement[bool]]:
+    ) -> FILTERS_T:
         if (tags_to_clean is not None) and (tags_to_keep is not None):
             raise ValueError("tags_to_clean/keep are mutually exclusive.")
 
-<<<<<<< HEAD
-    def delete_cache_files(
-        self,
-        maxsize: int,
-        method: Literal["LRU", "LFU"],
-        tags_to_clean: Optional[Sequence[Optional[str]]],
-        tags_to_keep: Optional[Sequence[Optional[str]]],
-    ) -> None:
-        self.check_tags(tags_to_clean, tags_to_keep)
-        if self.stop_cleaning(maxsize):
-            return
-
-        # Filters
         filters: FILTERS_T = [CacheEntry.result.isnot(None)]
-=======
-        filters = []
->>>>>>> 0139d852
         if tags_to_keep is not None:
             filters.append(
                 sa.or_(
@@ -227,14 +211,9 @@
         elif method == "LFU":
             sorters.extend([CacheEntry.counter, CacheEntry.timestamp])
         else:
-<<<<<<< HEAD
-            raise ValueError(f"{method=} is invalid. Choose either 'LRU' or 'LFU'.")
+            raise ValueError(f"{method=}")
         sorters.append(CacheEntry.expiration)
-=======
-            raise ValueError(f"{method=}")
-        sorters.append(database.CacheEntry.expiration)
         return sorters
->>>>>>> 0139d852
 
     def delete_cache_files(
         self,
@@ -260,19 +239,12 @@
         for cache_entry_id in cache_entry_ids:
             with config.get().sessionmaker() as session:
                 filters = [
-                    database.CacheEntry.id == cache_entry_id,
+                    CacheEntry.id == cache_entry_id,
                     # skip entries updated while cleaning
-                    database.CacheEntry.timestamp < start_timestamp,
+                    CacheEntry.timestamp < start_timestamp,
                 ]
                 for cache_entry in session.scalars(
-<<<<<<< HEAD
-                    sa.select(CacheEntry).filter(
-                        CacheEntry.id == cache_entry_id,
-                        CacheEntry.timestamp < query_timestamp,
-                    )
-=======
-                    sa.select(database.CacheEntry).filter(*filters)
->>>>>>> 0139d852
+                    sa.select(CacheEntry).filter(*filters)
                 ):
                     json.loads(
                         cache_entry._result_as_string,
